//! A compact board representation that is efficient for simulation
use crate::compact_representation::core::CellNum as CN;
use crate::impl_common_board_traits;
<<<<<<< HEAD
use crate::types::{
    build_snake_id_map, Action, FoodGettableGame, FoodQueryableGame, HazardQueryableGame,
    HazardSettableGame, HeadGettableGame, HealthGettableGame, LengthGettableGame, MaxSnakes,
    NeckQueryableGame, PositionGettableGame, RandomReasonableMovesGame, SizeDeterminableGame,
    SnakeIDGettableGame, SnakeIDMap, SnakeId, VictorDeterminableGame, YouDeterminableGame,
};
=======
use crate::types::*;
>>>>>>> 870b9ca2
/// you almost certainly want to use the `convert_from_game` method to
/// cast from a json represention to a `CellBoard`
use crate::types::{NeighborDeterminableGame, SnakeBodyGettableGame};
use crate::wire_representation::Game;
use rand::prelude::IteratorRandom;
use rand::Rng;
use std::borrow::Borrow;
use std::error::Error;
use std::fmt::Display;

use crate::{
    types::{Move, SimulableGame, SimulatorInstruments},
    wire_representation::Position,
};

use super::core::CellBoard as CCB;
use super::core::CellIndex;
use super::core::{simulate_with_moves, EvaluateMode};
use super::dimensions::{ArcadeMaze, Custom, Dimensions, Fixed, Square};

/// A compact board representation that is significantly faster for simulation than
/// `battlesnake_game_types::wire_representation::Game`.
#[derive(Debug, Copy, Clone, PartialEq, Eq, Hash)]
pub struct CellBoard<T: CN, D: Dimensions, const BOARD_SIZE: usize, const MAX_SNAKES: usize> {
    embedded: CCB<T, D, BOARD_SIZE, MAX_SNAKES>,
}

impl_common_board_traits!(CellBoard);

/// 7x7 board with 4 snakes
pub type CellBoard4Snakes7x7 = CellBoard<u8, Square, { 7 * 7 }, 4>;

/// Used to represent the standard 11x11 game with up to 4 snakes.
pub type CellBoard4Snakes11x11 = CellBoard<u8, Square, { 11 * 11 }, 4>;

/// Used to represent the a 15x15 board with up to 4 snakes. This is the biggest board size that
/// can still use u8s
pub type CellBoard8Snakes15x15 = CellBoard<u8, Square, { 15 * 15 }, 8>;

/// Used to represent the largest UI Selectable board with 8 snakes.
pub type CellBoard8Snakes25x25 = CellBoard<u16, Custom, { 25 * 25 }, 8>;

/// Used to represent an absolutely silly game board
pub type CellBoard16Snakes50x50 = CellBoard<u16, Custom, { 50 * 50 }, 16>;

impl<T: CN, D: Dimensions, const BOARD_SIZE: usize, const MAX_SNAKES: usize>
    CellBoard<T, D, BOARD_SIZE, MAX_SNAKES>
{
    /// Builds a cellboard from a given game, will return an error if the game doesn't match
    /// the provided BOARD_SIZE or MAX_SNAKES. You are encouraged to use `CellBoard4Snakes11x11`
    /// for the common game layout
    pub fn convert_from_game(game: Game, snake_ids: &SnakeIDMap) -> Result<Self, Box<dyn Error>> {
        if game.game.ruleset.name == "wrapped" {
            return Err("Wrapped games are not supported".into());
        }

        let embedded = CCB::convert_from_game(game, snake_ids)?;
        Ok(CellBoard { embedded })
    }

    fn off_board(&self, new_head: Position) -> bool {
        new_head.x < 0
            || new_head.x >= self.embedded.get_actual_width() as i32
            || new_head.y < 0
            || new_head.y >= self.embedded.get_actual_height() as i32
    }
}

impl<T: CN, D: Dimensions, const BOARD_SIZE: usize, const MAX_SNAKES: usize>
    RandomReasonableMovesGame for CellBoard<T, D, BOARD_SIZE, MAX_SNAKES>
{
    fn random_reasonable_move_for_each_snake<'a>(
        &'a self,
        rng: &'a mut impl Rng,
    ) -> Box<dyn std::iter::Iterator<Item = (SnakeId, Move)> + 'a> {
        let width = self.embedded.get_actual_width();
        Box::new(
            self.embedded
                .iter_healths()
                .enumerate()
                .filter(|(_, health)| **health > 0)
                .map(move |(idx, _)| {
                    let head_pos = self.get_head_as_position(&SnakeId(idx as u8));

                    let mv = IntoIterator::into_iter(Move::all())
                        .filter(|mv| {
                            let new_head = head_pos.add_vec(mv.to_vector());
                            let ci = CellIndex::new(head_pos.add_vec(mv.to_vector()), width);

                            !self.off_board(new_head)
                                && !self.embedded.cell_is_body(ci)
                                && !self.embedded.cell_is_snake_head(ci)
                        })
                        .choose(rng)
                        .unwrap_or(Move::Up);
                    (SnakeId(idx as u8), mv)
                }),
        )
    }
}

impl<
        T: SimulatorInstruments,
        D: Dimensions,
        N: CN,
        const BOARD_SIZE: usize,
        const MAX_SNAKES: usize,
    > SimulableGame<T, MAX_SNAKES> for CellBoard<N, D, BOARD_SIZE, MAX_SNAKES>
{
    #[allow(clippy::type_complexity)]
    fn simulate_with_moves<S>(
        &self,
        instruments: &T,
        snake_ids_and_moves: impl IntoIterator<Item = (Self::SnakeIDType, S)>,
    ) -> Box<dyn Iterator<Item = (Action<MAX_SNAKES>, Self)> + '_>
    where
        S: Borrow<[Move]>,
    {
        Box::new(
            simulate_with_moves(
                &self.embedded,
                instruments,
                snake_ids_and_moves,
                EvaluateMode::Standard,
            )
            .map(|v| {
                let (action, board) = v;
                (action, Self { embedded: board })
            }),
        )
    }
}

impl<T: CN, D: Dimensions, const BOARD_SIZE: usize, const MAX_SNAKES: usize>
    NeighborDeterminableGame for CellBoard<T, D, BOARD_SIZE, MAX_SNAKES>
{
    fn possible_moves<'a>(
        &'a self,
        pos: &Self::NativePositionType,
    ) -> Box<(dyn std::iter::Iterator<Item = (Move, CellIndex<T>)> + 'a)> {
        let width = self.embedded.get_actual_width();
        let head_pos = pos.into_position(width);

        Box::new(
            Move::all_iter()
                .map(move |mv| {
                    let new_head = head_pos.add_vec(mv.to_vector());
                    let ci = CellIndex::new(new_head, width);

                    (mv, new_head, ci)
                })
                .filter(move |(_mv, new_head, _)| !self.off_board(*new_head))
                .map(|(mv, _, ci)| (mv, ci)),
        )
    }

    fn neighbors<'a>(
        &'a self,
        pos: &Self::NativePositionType,
    ) -> Box<(dyn Iterator<Item = CellIndex<T>> + 'a)> {
        let width = self.embedded.get_actual_width();
        let head_pos = pos.into_position(width);

        Box::new(
            Move::all_iter()
                .map(move |mv| {
                    let new_head = head_pos.add_vec(mv.to_vector());
                    let ci = CellIndex::new(new_head, width);

                    (new_head, ci)
                })
                .filter(move |(new_head, _)| !self.off_board(*new_head))
                .map(|(_, ci)| ci),
        )
    }
}

/// Enum that holds a Cell Board sized right for the given game
#[derive(Debug)]
pub enum BestCellBoard {
    /// A game that can have a max height and width of 7x7 and 4 snakes
    Tiny(Box<CellBoard4Snakes7x7>),
    /// A exactly 7x7 board with 4 snakes
    SmallExact(Box<CellBoard<u8, Fixed<7, 7>, { 7 * 7 }, 4>>),
    /// A game that can have a max height and width of 11x11 and 4 snakes
    Standard(Box<CellBoard4Snakes11x11>),
    /// A exactly 11x11 board with 4 snakes
    MediumExact(Box<CellBoard<u8, Fixed<11, 11>, { 11 * 11 }, 4>>),
    /// A game that can have a max height and width of 15x15 and 4 snakes
    LargestU8(Box<CellBoard8Snakes15x15>),
    /// A exactly 19x19 board with 4 snakes
    LargeExact(Box<CellBoard<u16, Fixed<19, 19>, { 19 * 19 }, 4>>),
    /// A board that fits the Arcade Maze map
    ArcadeMaze(Box<CellBoard<u16, ArcadeMaze, { 19 * 21 }, 4>>),
    /// A board that fits the Arcade Maze map
    ArcadeMaze8Snake(Box<CellBoard<u16, ArcadeMaze, { 19 * 21 }, 8>>),
    /// A game that can have a max height and width of 25x25 and 8 snakes
    Large(Box<CellBoard8Snakes25x25>),
    /// A game that can have a max height and width of 50x50 and 16 snakes
    Silly(Box<CellBoard16Snakes50x50>),
}

/// Trait to get the best sized cellboard for the given game. It returns the smallest Compact board
/// that has enough room to fit the given Wire game. If the game can't fit in any of our Compact
/// boards we panic. However the largest board available is MUCH larger than the biggest selectable
/// board in the Battlesnake UI
pub trait ToBestCellBoard {
    #[allow(missing_docs)]
    fn to_best_cell_board(self) -> Result<BestCellBoard, Box<dyn Error>>;
}

impl ToBestCellBoard for Game {
    fn to_best_cell_board(self) -> Result<BestCellBoard, Box<dyn Error>> {
        let width = self.board.width;
        let height = self.board.height;
        let num_snakes = self.board.snakes.len();
        let id_map = build_snake_id_map(&self);

        let best_board = if width == 7 && height == 7 && num_snakes <= 4 {
            BestCellBoard::SmallExact(Box::new(CellBoard::convert_from_game(self, &id_map)?))
        } else if width <= 7 && height <= 7 && num_snakes <= 4 {
            BestCellBoard::Tiny(Box::new(CellBoard::convert_from_game(self, &id_map)?))
        } else if width == 11 && height == 11 && num_snakes <= 4 {
            BestCellBoard::MediumExact(Box::new(CellBoard::convert_from_game(self, &id_map)?))
        } else if width <= 11 && height <= 11 && num_snakes <= 4 {
            BestCellBoard::Standard(Box::new(CellBoard::convert_from_game(self, &id_map)?))
        } else if width <= 15 && height <= 15 && num_snakes <= 8 {
            BestCellBoard::LargestU8(Box::new(CellBoard::convert_from_game(self, &id_map)?))
        } else if width == 19 && height == 19 && num_snakes <= 4 {
            BestCellBoard::LargeExact(Box::new(CellBoard::convert_from_game(self, &id_map)?))
        } else if width == 19 && height == 21 && num_snakes <= 4 {
            BestCellBoard::ArcadeMaze(Box::new(CellBoard::convert_from_game(self, &id_map)?))
        } else if width == 19 && height == 21 && num_snakes <= 8 {
            BestCellBoard::ArcadeMaze8Snake(Box::new(CellBoard::convert_from_game(self, &id_map)?))
        } else if width <= 25 && height < 25 && num_snakes <= 8 {
            BestCellBoard::Large(Box::new(CellBoard::convert_from_game(self, &id_map)?))
        } else if width <= 50 && height <= 50 && num_snakes <= 16 {
            BestCellBoard::Silly(Box::new(CellBoard::convert_from_game(self, &id_map)?))
        } else {
            panic!("No board was big enough")
        };

        Ok(best_board)
    }
}

#[cfg(test)]
mod test {

    use itertools::Itertools;

    use super::*;
    use crate::{
        compact_representation::core::Cell, game_fixture, types::build_snake_id_map,
        wire_representation::Game as DEGame,
    };
    #[derive(Debug)]
    struct Instruments;
    impl SimulatorInstruments for Instruments {
        fn observe_simulation(&self, _: std::time::Duration) {}
    }

    #[test]
    fn test_compact_board_conversion() {
        let start_of_game_fixture =
            game_fixture(include_str!("../../../fixtures/start_of_game.json"));
        let converted = Game::to_best_cell_board(start_of_game_fixture);
        assert!(converted.is_ok());
        let u = converted.unwrap();
        match u {
            BestCellBoard::MediumExact(_) => {}
            _ => panic!("expected standard board"),
        }

        let tiny_board = game_fixture(include_str!("../../../fixtures/7x7board.json"));
        let converted = Game::to_best_cell_board(tiny_board);
        assert!(converted.is_ok());
        let u = converted.unwrap();
        match u {
            BestCellBoard::SmallExact(_) => {}
            _ => panic!("expected standard board"),
        }

        let non_standard_small_board =
            game_fixture(include_str!("../../../fixtures/8x8board.json"));
        let converted = Game::to_best_cell_board(non_standard_small_board);
        assert!(converted.is_ok());
        let u = converted.unwrap();
        match u {
            BestCellBoard::Standard(_) => {}
            _ => panic!("expected standard board"),
        }
    }

    #[test]
    fn test_head_gettable() {
        let game_fixture = include_str!("../../../fixtures/late_stage.json");
        let g: Result<DEGame, _> = serde_json::from_slice(game_fixture.as_bytes());
        let g = g.expect("the json literal is valid");
        let snake_id_mapping = build_snake_id_map(&g);
        let compact: CellBoard4Snakes11x11 = g.as_cell_board(&snake_id_mapping).unwrap();
        assert_eq!(
            compact.get_head_as_position(&SnakeId(0)),
            Position { x: 4, y: 6 }
        );
        assert_eq!(
            compact.get_head_as_native_position(&SnakeId(0)),
            CellIndex(6 * 11 + 4)
        );
    }

    #[test]
    fn test_tail_collision() {
        let game_fixture = include_str!("../../../fixtures/start_of_game.json");
        let g: Result<DEGame, _> = serde_json::from_slice(game_fixture.as_bytes());
        let g = g.expect("the json literal is valid");
        let snake_id_mapping = build_snake_id_map(&g);
        let mut compact: CellBoard4Snakes11x11 = g.as_cell_board(&snake_id_mapping).unwrap();
        let moves = [
            Move::Left,
            Move::Down,
            Move::Right,
            Move::Up,
            Move::Left,
            Move::Down,
        ];
        let instruments = Instruments;
        eprintln!("{}", compact);
        for mv in moves {
            let res = compact
                .simulate_with_moves(&instruments, vec![(SnakeId(0), [mv].as_slice())])
                .collect_vec();
            compact = res[0].1;
            eprintln!("{}", compact);
        }
        assert!(compact.get_health(&SnakeId(0)) > 0);
    }

    #[test]
    fn test_set_hazard() {
        let mut c: Cell<u8> = Cell::empty();
        c.set_food();
        assert!(c.is_food());
        c.set_hazard();
        assert!(c.is_food());
        assert!(c.is_hazard());
        assert!(!c.is_head());
        assert!(!c.is_body());
    }

    #[test]
    fn test_clear_hazard() {
        let mut c: Cell<u8> = Cell::empty();
        c.set_food();
        assert!(c.is_food());
        c.set_hazard();
        c.clear_hazard();
        assert!(c.is_food());
        assert!(!c.is_hazard());
        assert!(!c.is_head());
        assert!(!c.is_body());
        let mut c: Cell<u8> = Cell::make_double_stacked_piece(SnakeId(0), CellIndex(0));
        c.set_hazard();
        c.clear_hazard();
        assert!(c.is_body());
        assert!(!c.is_hazard());
    }

    #[test]
    fn test_remove() {
        let mut c: Cell<u8> = Cell::make_body_piece(SnakeId(3), CellIndex(17));
        c.remove();
        c.set_hazard();
        assert!(c.is_empty());
        assert!(c.is_hazard());
        assert!(c.get_snake_id().is_none());
        assert!(c.get_idx() == CellIndex(0));
    }
    #[test]
    fn test_set_food() {
        let mut c: Cell<u8> = Cell::empty();
        c.set_food();
        c.set_hazard();
        assert!(c.is_food());
        assert!(c.is_hazard());
        assert!(c.get_snake_id().is_none());
        assert!(c.get_idx() == CellIndex(0));
    }

    #[test]
    fn test_set_head() {
        let mut c: Cell<u8> = Cell::empty();
        c.set_head(SnakeId(3), CellIndex(17));
        c.set_hazard();
        assert!(c.is_head());
        assert!(c.is_hazard());
        assert!(c.get_snake_id().unwrap() == SnakeId(3));
        assert!(c.get_idx() == CellIndex(17));
    }

    #[test]
    fn test_hazard_queryable() {
        let game_fixture = include_str!("../../../fixtures/late_stage.json");
        let g: Result<DEGame, _> = serde_json::from_slice(game_fixture.as_bytes());
        let g = g.expect("the json literal is valid");
        let snake_id_mapping = build_snake_id_map(&g);
        let compact: CellBoard4Snakes11x11 = g.as_cell_board(&snake_id_mapping).unwrap();

        assert!(!compact.is_hazard(&CellIndex(6 * 11 + 4)));

        assert!(compact.is_hazard(&CellIndex(0)));
        assert_eq!(compact.get_hazard_count(&CellIndex(0)), 2);

        assert!(compact.is_hazard(&CellIndex(11)));
        assert_eq!(compact.get_hazard_count(&CellIndex(11)), 1);

        assert!(compact.is_hazard(&CellIndex(11 + 11)));
        assert_eq!(compact.get_hazard_count(&CellIndex(11 + 11)), 1);
    }

    #[test]
    fn test_food_queryable() {
        let game_fixture = include_str!("../../../fixtures/late_stage.json");
        let g: Result<DEGame, _> = serde_json::from_slice(game_fixture.as_bytes());
        let g = g.expect("the json literal is valid");
        let snake_id_mapping = build_snake_id_map(&g);
        let compact: CellBoard4Snakes11x11 = g.as_cell_board(&snake_id_mapping).unwrap();

        assert!(!compact.is_food(&CellIndex(6 * 11 + 4)));

        assert!(compact.is_food(&CellIndex(2 * 11)));
        assert!(compact.is_food(&CellIndex(9 * 11)));
        assert!(compact.is_food(&CellIndex(3 * 11 + 4)));
    }

    #[test]
    fn test_neighbors_and_possible_moves_start_of_game() {
        let game_fixture = include_str!("../../../fixtures/start_of_game.json");
        let g: Result<DEGame, _> = serde_json::from_slice(game_fixture.as_bytes());
        let g = g.expect("the json literal is valid");
        let snake_id_mapping = build_snake_id_map(&g);
        let compact: CellBoard4Snakes11x11 = g.as_cell_board(&snake_id_mapping).unwrap();

        let head = compact.get_head_as_native_position(&SnakeId(0));
        assert_eq!(head, CellIndex(8 * 11 + 5));

        let expected_possible_moves = vec![
            (Move::Up, CellIndex(9 * 11 + 5)),
            (Move::Down, CellIndex(7 * 11 + 5)),
            (Move::Left, CellIndex(8 * 11 + 4)),
            (Move::Right, CellIndex(8 * 11 + 6)),
        ];

        assert_eq!(
            compact.possible_moves(&head).collect::<Vec<_>>(),
            expected_possible_moves
        );

        assert_eq!(
            compact.neighbors(&head).collect::<Vec<_>>(),
            expected_possible_moves
                .into_iter()
                .map(|(_, pos)| pos)
                .collect::<Vec<_>>()
        );
    }

    #[test]
    fn test_neighbors_and_possible_moves_cornered() {
        let game_fixture = include_str!("../../../fixtures/cornered.json");
        let g: Result<DEGame, _> = serde_json::from_slice(game_fixture.as_bytes());
        let g = g.expect("the json literal is valid");
        let snake_id_mapping = build_snake_id_map(&g);
        let compact: CellBoard4Snakes11x11 = g.as_cell_board(&snake_id_mapping).unwrap();

        let head = compact.get_head_as_native_position(&SnakeId(0));
        assert_eq!(head, CellIndex(10 * 11));

        let expected_possible_moves = vec![
            (Move::Down, CellIndex(9 * 11)),
            (Move::Right, CellIndex(10 * 11 + 1)),
        ];

        assert_eq!(
            compact.possible_moves(&head).collect::<Vec<_>>(),
            expected_possible_moves
        );

        assert_eq!(
            compact.neighbors(&head).collect::<Vec<_>>(),
            expected_possible_moves
                .into_iter()
                .map(|(_, pos)| pos)
                .collect::<Vec<_>>()
        );
    }
}<|MERGE_RESOLUTION|>--- conflicted
+++ resolved
@@ -1,16 +1,7 @@
 //! A compact board representation that is efficient for simulation
 use crate::compact_representation::core::CellNum as CN;
 use crate::impl_common_board_traits;
-<<<<<<< HEAD
-use crate::types::{
-    build_snake_id_map, Action, FoodGettableGame, FoodQueryableGame, HazardQueryableGame,
-    HazardSettableGame, HeadGettableGame, HealthGettableGame, LengthGettableGame, MaxSnakes,
-    NeckQueryableGame, PositionGettableGame, RandomReasonableMovesGame, SizeDeterminableGame,
-    SnakeIDGettableGame, SnakeIDMap, SnakeId, VictorDeterminableGame, YouDeterminableGame,
-};
-=======
 use crate::types::*;
->>>>>>> 870b9ca2
 /// you almost certainly want to use the `convert_from_game` method to
 /// cast from a json represention to a `CellBoard`
 use crate::types::{NeighborDeterminableGame, SnakeBodyGettableGame};
